--- conflicted
+++ resolved
@@ -48,12 +48,7 @@
   },
   "dependencies": {
     "babel-polyfill": "^6.26.0",
-<<<<<<< HEAD
     "lodash": "^4.17.15",
-=======
-    "json-stringify-safe": "^5.0.1",
-    "lodash": "^4.17.11",
->>>>>>> 03294f23
     "lru-cache": "^5.1.1",
     "pino": "^5.12.2",
     "pino-pretty": "^2.6.0"
